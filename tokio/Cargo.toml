[package]
name = "tokio"
# When releasing to crates.io:
# - Remove path dependencies
# - Update html_root_url.
# - Update doc url
#   - Cargo.toml
#   - README.md
# - Update CHANGELOG.md.
<<<<<<< HEAD
# - Create "v0.2.x" git tag.
version = "0.2.0"
edition = "2018"
=======
# - Create "v0.1.x" git tag.
version = "0.1.21"
>>>>>>> 5dcb379f
authors = ["Carl Lerche <me@carllerche.com>"]
license = "MIT"
readme = "README.md"
documentation = "https://docs.rs/tokio/0.1.21/tokio/"
repository = "https://github.com/tokio-rs/tokio"
homepage = "https://tokio.rs"
description = """
An event-driven, non-blocking I/O platform for writing asynchronous I/O
backed applications.
"""
categories = ["asynchronous", "network-programming"]
keywords = ["io", "async", "non-blocking", "futures"]
publish = false

[features]
default = [
  "codec",
  "fs",
  "io",
  "reactor",
  "rt-full",
  "sync",
  "tcp",
  "timer",
  "udp",
  "uds",
]

codec = ["io", "tokio-codec"]
fs = ["tokio-fs"]
io = ["bytes", "tokio-io"]
reactor = ["io", "mio", "tokio-reactor"]
rt-full = [
  "num_cpus",
  "reactor",
  "timer",
  "tokio-current-thread",
  "tokio-executor",
  "tokio-threadpool",
  "tokio-trace-core",
]
sync = ["tokio-sync"]
tcp = ["tokio-tcp"]
timer = ["tokio-timer"]
udp = ["tokio-udp"]
uds = ["tokio-uds"]

[dependencies]
# Only non-optional dependency...
futures = "0.1.20"

# Everything else is optional...
bytes = { version = "0.4", optional = true }
num_cpus = { version = "1.8.0", optional = true }
<<<<<<< HEAD
tokio-codec = { version = "0.2.0", optional = true, path = "../tokio-codec" }
tokio-current-thread = { version = "0.2.0", optional = true, path = "../tokio-current-thread" }
tokio-fs = { version = "0.2.0", optional = true, path = "../tokio-fs" }
tokio-io = { version = "0.2.0", optional = true, path = "../tokio-io" }
tokio-executor = { version = "0.2.0", optional = true, path = "../tokio-executor" }
tokio-macros = { version = "0.1.0", optional = true, path = "../tokio-macros" }
tokio-reactor = { version = "0.2.0", optional = true, path = "../tokio-reactor" }
tokio-sync = { version = "0.2.0", optional = true, path = "../tokio-sync" }
tokio-threadpool = { version = "0.2.0", optional = true, path = "../tokio-threadpool" }
tokio-tcp = { version = "0.2.0", optional = true, path = "../tokio-tcp" }
tokio-udp = { version = "0.2.0", optional = true, path = "../tokio-udp" }
tokio-timer = { version = "0.3.0", optional = true, path = "../tokio-timer" }
tokio-trace-core = { version = "0.1", optional = true }
=======
tokio-codec = { version = "0.1.0", optional = true }
tokio-current-thread = { version = "0.1.6", optional = true }
tokio-fs = { version = "0.1.6", optional = true }
tokio-io = { version = "0.1.6", optional = true }
tokio-executor = { version = "0.1.7", optional = true }
tokio-reactor = { version = "0.1.1", optional = true }
tokio-sync = { version = "0.1.5", optional = true }
tokio-threadpool = { version = "0.1.14", optional = true }
tokio-tcp = { version = "0.1.0", optional = true }
tokio-udp = { version = "0.1.0", optional = true }
tokio-timer = { version = "0.2.8", optional = true }
tokio-trace-core = { version = "0.2", optional = true }
>>>>>>> 5dcb379f

# Needed until `reactor` is removed from `tokio`.
mio = { version = "0.6.14", optional = true }

# Needed for async/await preview support
tokio-futures = { version = "0.2.0", optional = true, path = "../tokio-futures" }

[target.'cfg(unix)'.dependencies]
tokio-uds = { version = "0.2.1", optional = true }

[dev-dependencies]
env_logger = { version = "0.5", default-features = false }
flate2 = { version = "1", features = ["tokio"] }
futures-cpupool = "0.1"
http = "0.1"
httparse = "1.0"
libc = "0.2"
num_cpus = "1.0"
serde = { version = "1.0", features = ["derive"] }
serde_json = "1.0"
time = "0.1"<|MERGE_RESOLUTION|>--- conflicted
+++ resolved
@@ -7,14 +7,9 @@
 #   - Cargo.toml
 #   - README.md
 # - Update CHANGELOG.md.
-<<<<<<< HEAD
 # - Create "v0.2.x" git tag.
 version = "0.2.0"
 edition = "2018"
-=======
-# - Create "v0.1.x" git tag.
-version = "0.1.21"
->>>>>>> 5dcb379f
 authors = ["Carl Lerche <me@carllerche.com>"]
 license = "MIT"
 readme = "README.md"
@@ -69,7 +64,6 @@
 # Everything else is optional...
 bytes = { version = "0.4", optional = true }
 num_cpus = { version = "1.8.0", optional = true }
-<<<<<<< HEAD
 tokio-codec = { version = "0.2.0", optional = true, path = "../tokio-codec" }
 tokio-current-thread = { version = "0.2.0", optional = true, path = "../tokio-current-thread" }
 tokio-fs = { version = "0.2.0", optional = true, path = "../tokio-fs" }
@@ -82,21 +76,7 @@
 tokio-tcp = { version = "0.2.0", optional = true, path = "../tokio-tcp" }
 tokio-udp = { version = "0.2.0", optional = true, path = "../tokio-udp" }
 tokio-timer = { version = "0.3.0", optional = true, path = "../tokio-timer" }
-tokio-trace-core = { version = "0.1", optional = true }
-=======
-tokio-codec = { version = "0.1.0", optional = true }
-tokio-current-thread = { version = "0.1.6", optional = true }
-tokio-fs = { version = "0.1.6", optional = true }
-tokio-io = { version = "0.1.6", optional = true }
-tokio-executor = { version = "0.1.7", optional = true }
-tokio-reactor = { version = "0.1.1", optional = true }
-tokio-sync = { version = "0.1.5", optional = true }
-tokio-threadpool = { version = "0.1.14", optional = true }
-tokio-tcp = { version = "0.1.0", optional = true }
-tokio-udp = { version = "0.1.0", optional = true }
-tokio-timer = { version = "0.2.8", optional = true }
 tokio-trace-core = { version = "0.2", optional = true }
->>>>>>> 5dcb379f
 
 # Needed until `reactor` is removed from `tokio`.
 mio = { version = "0.6.14", optional = true }
